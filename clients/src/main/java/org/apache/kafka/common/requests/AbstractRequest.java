--- conflicted
+++ resolved
@@ -174,12 +174,9 @@
             case INIT_PRODUCER_ID:
                 request = new InitPidRequest(struct, version);
                 break;
-<<<<<<< HEAD
-=======
             case OFFSET_FOR_LEADER_EPOCH:
                 request = new OffsetsForLeaderEpochRequest(struct, version);
                 break;
->>>>>>> 2a6526a8
             case ADD_PARTITIONS_TO_TXN:
                 request = new AddPartitionsToTxnRequest(struct, version);
                 break;
@@ -192,12 +189,9 @@
             case WRITE_TXN_MARKERS:
                 request = new WriteTxnMarkersRequest(struct, version);
                 break;
-<<<<<<< HEAD
-=======
             case TXN_OFFSET_COMMIT:
                 request = new TxnOffsetCommitRequest(struct, version);
                 break;
->>>>>>> 2a6526a8
             default:
                 throw new AssertionError(String.format("ApiKey %s is not currently handled in `getRequest`, the " +
                         "code should be updated to do so.", apiKey));
