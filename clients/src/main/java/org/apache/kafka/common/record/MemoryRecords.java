--- conflicted
+++ resolved
@@ -303,7 +303,7 @@
                                                long baseOffset,
                                                long logAppendTime) {
         return builder(buffer, magic, compressionType, timestampType, baseOffset, logAppendTime,
-                RecordBatch.NO_PRODUCER_ID, RecordBatch.NO_PRODUCER_EPOCH, RecordBatch.NO_SEQUENCE, RecordBatch.NO_PARTITION_LEADER_EPOCH);
+                RecordBatch.NO_PRODUCER_ID, RecordBatch.NO_PRODUCER_EPOCH, RecordBatch.NO_SEQUENCE, RecordBatch.NO_PARTITION_LEADER_EPOCH, false);
     }
 
     public static MemoryRecordsBuilder builder(ByteBuffer buffer,
@@ -314,7 +314,7 @@
                                                long logAppendTime,
                                                int partitionLeaderEpoch) {
         return builder(buffer, magic, compressionType, timestampType, baseOffset, logAppendTime,
-                RecordBatch.NO_PRODUCER_ID, RecordBatch.NO_PRODUCER_EPOCH, RecordBatch.NO_SEQUENCE, partitionLeaderEpoch);
+                RecordBatch.NO_PRODUCER_ID, RecordBatch.NO_PRODUCER_EPOCH, RecordBatch.NO_SEQUENCE, partitionLeaderEpoch, false);
     }
 
     public static MemoryRecordsBuilder builder(ByteBuffer buffer,
@@ -326,13 +326,8 @@
                                                long producerId,
                                                short producerEpoch,
                                                int baseSequence) {
-<<<<<<< HEAD
-        return builder(buffer, magic, compressionType, timestampType, baseOffset, logAppendTime, pid, epoch,
-                baseSequence, false);
-=======
-        return builder(buffer, magic, compressionType, timestampType, baseOffset, logAppendTime,
-                producerId, producerEpoch, baseSequence, RecordBatch.NO_PARTITION_LEADER_EPOCH);
->>>>>>> 2a6526a8
+        return builder(buffer, magic, compressionType, timestampType, baseOffset, logAppendTime, producerId, producerEpoch,
+                baseSequence, RecordBatch.NO_PARTITION_LEADER_EPOCH, false);
     }
 
     public static MemoryRecordsBuilder builder(ByteBuffer buffer,
@@ -341,21 +336,13 @@
                                                TimestampType timestampType,
                                                long baseOffset,
                                                long logAppendTime,
-<<<<<<< HEAD
-                                               long pid,
-                                               short epoch,
-                                               int baseSequence,
-                                               boolean isTransactional) {
-        return new MemoryRecordsBuilder(buffer, magic, compressionType, timestampType, baseOffset,
-                logAppendTime, pid, epoch, baseSequence, isTransactional, RecordBatch.UNKNOWN_PARTITION_LEADER_EPOCH,
-=======
                                                long producerId,
                                                short producerEpoch,
                                                int baseSequence,
-                                               int partitionLeaderEpoch) {
+                                               int partitionLeaderEpoch,
+                                               boolean isTransactional) {
         return new MemoryRecordsBuilder(buffer, magic, compressionType, timestampType, baseOffset,
-                logAppendTime, producerId, producerEpoch, baseSequence, false, partitionLeaderEpoch,
->>>>>>> 2a6526a8
+                logAppendTime, producerId, producerEpoch, baseSequence, isTransactional, partitionLeaderEpoch,
                 buffer.remaining());
     }
 
@@ -396,7 +383,7 @@
         if (timestampType == TimestampType.LOG_APPEND_TIME)
             logAppendTime = System.currentTimeMillis();
         MemoryRecordsBuilder builder = builder(buffer, magic, compressionType, timestampType, initialOffset,
-                logAppendTime, producerId, producerEpoch, baseSequence, partitionLeaderEpoch);
+                logAppendTime, producerId, producerEpoch, baseSequence, partitionLeaderEpoch, false);
         for (SimpleRecord record : records)
             builder.append(record);
         return builder.build();
